--- conflicted
+++ resolved
@@ -5,9 +5,9 @@
 package txscript
 
 import (
+	"github.com/btcsuite/fastsha256"
 	"github.com/roasbeef/btcd/chaincfg"
 	"github.com/roasbeef/btcutil"
-	"github.com/btcsuite/fastsha256"
 )
 
 const (
@@ -35,14 +35,10 @@
 		ScriptDiscourageUpgradableNops |
 		ScriptVerifyCleanStack |
 		ScriptVerifyCheckLockTimeVerify |
-<<<<<<< HEAD
+		ScriptVerifyCheckSequenceVerify |
 		ScriptVerifyLowS |
 		ScriptVerifyWitness |
 		ScriptVerifyDiscourageUpgradeableWitnessProgram
-=======
-		ScriptVerifyCheckSequenceVerify |
-		ScriptVerifyLowS
->>>>>>> 33e1d9e9
 )
 
 // ScriptClass is an enumeration for the list of standard types of script.
